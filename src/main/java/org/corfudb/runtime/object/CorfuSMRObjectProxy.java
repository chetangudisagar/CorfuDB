package org.corfudb.runtime.object;

import lombok.Getter;
import lombok.Setter;
import lombok.extern.slf4j.Slf4j;
import net.bytebuddy.implementation.bind.annotation.AllArguments;
import net.bytebuddy.implementation.bind.annotation.Origin;
import net.bytebuddy.implementation.bind.annotation.RuntimeType;
import net.bytebuddy.implementation.bind.annotation.SuperCall;
import net.bytebuddy.implementation.bind.annotation.This;
import org.corfudb.protocols.logprotocol.*;
import org.corfudb.protocols.wireprotocol.DataType;
import org.corfudb.protocols.wireprotocol.ILogUnitEntry;
import org.corfudb.protocols.wireprotocol.LogData;
import org.corfudb.runtime.CorfuRuntime;
import org.corfudb.runtime.exceptions.UnprocessedException;
import org.corfudb.runtime.object.transactions.LambdaTransactionalContext;
import org.corfudb.runtime.object.transactions.TransactionalContext;
import org.corfudb.runtime.view.StreamView;
import org.corfudb.util.LockUtils;
import org.corfudb.util.ReflectionUtils;
import org.corfudb.util.serializer.Serializers;

import java.lang.annotation.Annotation;
import java.lang.reflect.InvocationTargetException;
import java.lang.reflect.Method;
import java.lang.reflect.ParameterizedType;
import java.lang.reflect.Type;
import java.util.Arrays;
import java.util.Map;
import java.util.concurrent.Callable;
import java.util.concurrent.CompletableFuture;
import java.util.concurrent.ConcurrentHashMap;
import java.util.concurrent.locks.ReadWriteLock;
import java.util.concurrent.locks.ReentrantReadWriteLock;

/**
 * Created by mwei on 1/7/16.
 */
@Slf4j
public class CorfuSMRObjectProxy<P> extends CorfuObjectProxy<P> {

    P smrObject;
    @Setter
    Object underlyingObject;
    @Getter
    @Setter
    Object[] creationArguments = new Object[0];
    Map<Long, CompletableFuture<Object>> completableFutureMap;
    @Getter
    Map<String, Method> methodHashTable;
    @Getter
    ReadWriteLock rwLock;
    @Getter
    boolean isCorfuObject = false;
    @Setter
    Class stateClass;
    @Setter
    boolean selfState = false;
    ICorfuSMRObject.SMRHandlerMethod postHandler;

    public CorfuSMRObjectProxy(CorfuRuntime runtime, StreamView sv,
                               Class<P> originalClass, Serializers.SerializerType serializer) {
        super(runtime, sv, originalClass, serializer);
        this.completableFutureMap = new ConcurrentHashMap<>();
        if (Arrays.stream(originalClass.getInterfaces()).anyMatch(ICorfuSMRObject.class::isAssignableFrom)) {
            isCorfuObject = true;
        }
        this.methodHashTable = new ConcurrentHashMap<>();
        this.rwLock = new ReentrantReadWriteLock();
    }

    public P getSmrObject() {
        if (selfState) {
            return (P) underlyingObject;
        }
        return smrObject;
    }

    @SuppressWarnings("unchecked")
    public Method findCorrespondingProxyMethod(Method m, Class proxyClass) {
        try {
            return proxyClass.getDeclaredMethod(m.getName(), m.getParameterTypes());
        } catch (NoSuchMethodException nsme) {
            log.warn("Couldn't find corresponding proxy method for method {}", m.getName());
            throw new RuntimeException("Inconsistent state resolving proxy!");
        }
    }

    public void calculateMethodHashTable(Class proxyClass) {
        Arrays.stream(originalClass.getDeclaredMethods())
                .forEach(x -> {
                    for (Annotation a : x.getDeclaredAnnotations()) {
                        if (a instanceof Mutator) {
                            methodHashTable.put(((Mutator) a).name(), findCorrespondingProxyMethod(x, proxyClass));
                        } else if (a instanceof MutatorAccessor) {
                            methodHashTable.put(((MutatorAccessor) a).name(), findCorrespondingProxyMethod(x, proxyClass));
                        }
                    }
                });
    }


    public P constructSMRObject(ICorfuSMRObject<P> obj)
            throws Exception {
        if (obj == null && !isCorfuObject) {
            if (creationArguments == null) {
                return originalClass.newInstance();
            } else {
                Class[] typeList = Arrays.stream(creationArguments)
                        .map(Object::getClass)
                        .toArray(Class[]::new);

                return originalClass
                        .getDeclaredConstructor(typeList)
                        .newInstance(creationArguments);
            }
        }

        if (stateClass != null) {
            return (P) ReflectionUtils.newInstanceFromUnknownArgumentTypes(stateClass, creationArguments);
        }

        // Is initialObject implemented? If it is, we use that implementation.
        try {
            if (obj == null) {
                throw new UnprocessedException();
            }
            return obj.initialObject(creationArguments);
        } catch (UnprocessedException ue) {
            //it is not, so we search the type hierarchy and call a default constructor.
            Type[] ptA = originalClass.getGenericInterfaces();
            ParameterizedType pt = null;
            for (Type p : ptA) {
                if (((ParameterizedType) p).getRawType().toString()
                        .endsWith("org.corfudb.runtime.object.ICorfuSMRObject")) {
                    pt = (ParameterizedType) p;
                }
            }

            log.trace("Determined SMR type to be {}", pt.getActualTypeArguments()[0].getTypeName());
            if (creationArguments == null) {
                return (P) ((Class) ((ParameterizedType) pt.getActualTypeArguments()[0]).getRawType()
                ).newInstance();
            } else {
                Class[] typeList = Arrays.stream(creationArguments)
                        .map(Object::getClass)
                        .toArray(Class[]::new);

                return (P) ((Class) ((ParameterizedType) pt.getActualTypeArguments()[0]).getRawType())
                        .getDeclaredConstructor(typeList)
                        .newInstance(creationArguments);
            }
        }
    }

    public Object findTransactionalSMRObject() {
        for (StackTraceElement ste : new Exception().getStackTrace()) {
            if (ste.getMethodName().equals("interceptAccessor")) {
                return TransactionalContext.getCurrentContext().getObjectRead(this);
            } else if (ste.getMethodName().equals("interceptMutator")) {
                return TransactionalContext.getCurrentContext().getObjectWrite(this);
            } else if (ste.getMethodName().equals("interceptMutatorAccessor")) {
                return TransactionalContext.getCurrentContext().getObjectReadWrite(this);
            }
        }
        return TransactionalContext.getCurrentContext().getObjectReadWrite(this);
    }

    @SuppressWarnings("unchecked")
    @RuntimeType
    public Object interceptGetSMRObject(@This ICorfuSMRObject<P> obj) throws Exception {
        if (smrObject == null && !selfState) {
            smrObject = constructSMRObject(obj);
        }

        if (TransactionalContext.isInTransaction()
                && !TransactionalContext.getCurrentContext().isInSyncMode()) {
            return findTransactionalSMRObject();
        }

        if (selfState) {
            return underlyingObject;
        }

        return smrObject;
    }

    @SuppressWarnings("unchecked")
    @RuntimeType
    public void registerPostHandler(ICorfuSMRObject.SMRHandlerMethod method) throws Exception {
        this.postHandler = method;
    }


    @RuntimeType
    public Object interceptMutator(@Origin Method Mmethod,
                                   @AllArguments Object[] allArguments,
                                   @SuperCall Callable superMethod
    ) throws Exception {
        String method = getSMRMethodName(Mmethod);
        log.debug("Object[{}]: +Mutator {} {}", getStreamID(),
                TransactionalContext.isInTransaction() ? "tx" : "", method);
        //StackTraceElement[] stack = new Exception().getStackTrace();
        //if (stack.length > 6 && stack[6].getClassName().equals("org.corfudb.runtime.object.CorfuSMRObjectProxy")) {
         if (methodAccessMode.get()) {
            if (isCorfuObject) {
                return superMethod.call();
            } else {
                return Mmethod.invoke(interceptGetSMRObject(null), allArguments);
            }
        } else if (!TransactionalContext.isInTransaction()) {
            writeUpdate(method, allArguments);
        } else {
            // in a transaction, we add the update to the TX buffer and apply the update
            // immediately.
            if (Mmethod.isAnnotationPresent(Mutator.class)) {
                // if the mutation is a reset, the SMR clone can
                // be a new instance
                Mutator m = Mmethod.getAnnotation(Mutator.class);
                if (m.reset()) {
                    TransactionalContext.getCurrentContext()
                            .resetObject(this);
                }
            }
            TransactionalContext.getCurrentContext().bufferObjectUpdate(this,
                    method, allArguments, serializer, true);
            doUnderlyingCall(superMethod, Mmethod, allArguments);
        }
        return null;
    }


    @RuntimeType
    public Object interceptMutatorAccessor(
            @Origin Method Mmethod,
            @SuperCall Callable superMethod,
            @AllArguments Object[] allArguments,
            @This P obj) throws Exception {
        String method = getSMRMethodName(Mmethod);
        log.debug("Object[{}] +MutatorAccessor {} {}", getStreamID(),
                TransactionalContext.isInTransaction() ? "tx" : "", method);

        //StackTraceElement[] stack = new Exception().getStackTrace();
        //if (stack.length > 6 && stack[6].getClassName().equals("org.corfudb.runtime.object.CorfuSMRObjectProxy")) {
        if (methodAccessMode.get()) {
            return doUnderlyingCall(superMethod, Mmethod, allArguments);
        } else if (!TransactionalContext.isInTransaction()) {
            // write the update to the stream and map a future for the completion.
            long updatePos = writeUpdateAndMapFuture(method, allArguments);
            // read up to this update.
            sync(obj, updatePos);
            // Now we can safely wait on the accessor.
            Object ret = completableFutureMap.get(updatePos).join();
            completableFutureMap.remove(updatePos);
            return ret;
        } else {
            // If this is the first access in this transaction, we should sync it first.
            doTransactionalSync(obj);
            // in a transaction, we add the update to the TX buffer and apply the update
            // immediately.
            TransactionalContext.getCurrentContext().bufferObjectUpdate(CorfuSMRObjectProxy.this,
                    method, allArguments, serializer, false);
            return doUnderlyingCall(superMethod, Mmethod, allArguments);
        }
    }


    @RuntimeType
    public Object interceptAccessor(@SuperCall Callable superMethod,
                                    @Origin Method method,
                                    @AllArguments Object[] arguments,
                                    @This P obj) throws Exception {
        log.trace("Object[{}] +Accessor {} {}", getStreamID(), TransactionalContext.isInTransaction() ? "tx" : "", method);
        // Linearize this access with respect to other accesses in the system.
        if (!TransactionalContext.isInTransaction()) {
            sync(obj, Long.MAX_VALUE);
            return doUnderlyingCall(superMethod, method, arguments);
        } else {
            doTransactionalSync(obj);
            Object ret = doUnderlyingCall(superMethod, method, arguments);
            // If the object was written to (due to transactional clone), the read set is not resolvable.
            if (!TransactionalContext.getCurrentContext().isObjectCloned(this)) {
                // Store the read set with the context.
                TransactionalContext.getCurrentContext().addReadSet(this,
                        getSMRMethodName(method), ret);
            }
            return ret;
        }
    }

    private synchronized Object doUnderlyingCall(Callable superMethod, Method method, Object[] arguments)
            throws Exception {
        if (isCorfuObject || selfState) {
            return superMethod.call();
        } else {
            return method.invoke(interceptGetSMRObject(null), arguments);
        }
    }

    public synchronized void doTransactionalSync(P obj) {
        if (TransactionalContext.isInOptimisticTransaction()) {
            TransactionalContext.getCurrentContext().setInSyncMode(true);
            // Otherwise we should make sure we're sync'd up to the TX
            sync(obj, TransactionalContext.getCurrentContext().getFirstReadTimestamp());
            TransactionalContext.getCurrentContext().setInSyncMode(false);
        }
    }

    public String getSMRMethodName(Method method) {
        for (Annotation a : method.getDeclaredAnnotations()) {
            if (a instanceof Mutator) {
                if (!((Mutator) a).name().equals("")) {
                    return ((Mutator) a).name();
                }
            } else if (a instanceof MutatorAccessor) {
                if (!((MutatorAccessor) a).name().equals("")) {
                    return ((MutatorAccessor) a).name();
                }
            }
        }
        return ReflectionUtils.getShortMethodName(method.toString());
    }

    long writeUpdate(String method, Object[] arguments) {
        log.trace("Write update: {} with arguments {}", method, arguments);
        return sv.write(new SMREntry(method, arguments, serializer));
    }

    long writeUpdateAndMapFuture(String method, Object[] arguments) {
        log.trace("Write update and map future: {} with arguments {}", method, arguments);
        return sv.acquireAndWrite(new SMREntry(method, arguments, serializer),
                t -> {
                    completableFutureMap.put(t.getToken(), new CompletableFuture<>());
                    return true;
                },
                t -> {
                    completableFutureMap.remove(t.getToken());
                    return true;
                });
    }

    boolean applySMRUpdate(long address, SMREntry entry, P obj) {
        log.trace("Apply SMR update at {} : {}", address, entry);
        // Look for the uninstrumented method
        try {
            // Find the method by using the method name hash table.
            Method m = methodHashTable.computeIfAbsent(entry.getSMRMethod(),
                    s -> {
                        try {
                            return obj.getClass().getMethod(ReflectionUtils.getMethodNameOnlyFromString(entry.getSMRMethod()),
                                    ReflectionUtils.getArgumentTypesFromString(entry.getSMRMethod()));
                        } catch (NoSuchMethodException nsme) {
                            return null;
                        }
                    });

            if (m == null) {
                throw new NoSuchMethodException(entry.getSMRMethod());
            }
            // Execute the SMR command
            methodAccessMode.set(true);
            Object ret = m.invoke(obj, entry.getSMRArguments());
            methodAccessMode.set(false);
            // Update the current timestamp.
            timestamp = address;
            log.trace("Timestamp for [{}] updated to {}", sv.getStreamID(), address);
            if (completableFutureMap.containsKey(address)) {
                completableFutureMap.get(address).complete(ret);
            }
            if (postHandler != null) {
                postHandler.handle(entry.getSMRMethod(), entry.getSMRArguments(), obj);
            }
            return true;
        } catch (NoSuchMethodException n) {
            log.error("Couldn't find method {} during apply update", entry.getSMRMethod(), n);
            if (completableFutureMap.containsKey(address)) {
                completableFutureMap.get(address).completeExceptionally(n);
            }
        } catch (InvocationTargetException | IllegalAccessException iae) {
            log.error("Couldn't dispatch method {} during apply update", entry.getSMRMethod(), iae);
            if (completableFutureMap.containsKey(address)) {
                completableFutureMap.get(address).completeExceptionally(iae);
            }
        } catch (Exception e) {
            log.warn("Exception during application of SMR method {}", entry.getSMRMethod());
            if (completableFutureMap.containsKey(address)) {
                completableFutureMap.get(address).completeExceptionally(e);
            }
        }
        return false;
    }

    boolean applyUpdate(long address, LogEntry entry, P obj) {
        if (entry instanceof SMREntry) {
            return applySMRUpdate(address, (SMREntry) entry, obj);
        } else if (entry instanceof TXEntry) {
            TXEntry txEntry = (TXEntry) entry;
            log.trace("Apply TX update at {}: {}", address, txEntry);
            // First, determine if the TX is abort.
            if (txEntry.isAborted()) {
                return false;
            }
            txEntry.getTxMap().get(sv.getStreamID())
                    .getUpdates().stream()
                    .forEach(x -> applySMRUpdate(address, x, obj));

            return true;
        } else if (entry instanceof TXLambdaReferenceEntry) {
            log.debug("Apply TXLambdaRef {} at {}", ((TXLambdaReferenceEntry) entry).getMethod().toString(), address);
            try (TXLambdaReferenceEntry.LambdaLock ll = TXLambdaReferenceEntry.getLockForTXAddress(address)) {
                // unlock the sync lock :::
                // TODO: fixme this is ugly
                rwLock.writeLock().unlock();
                try {
                    ll.getLock().lock();
                    // check if the timestamp has moved past this lambda ref (due to another thread applying the same TX)
                    log.info("Object[{}]: execute TXLambdaRef@{}", getStreamID(), address);
                    if (timestamp < address) {
                        TransactionalContext.newContext(new LambdaTransactionalContext(runtime, address));
                        ((TXLambdaReferenceEntry) entry).invoke();
                        TransactionalContext.removeContext();
                    }
                } finally {
                    rwLock.writeLock().lock();
                }
            }
            return true;
        } else if (entry instanceof OptimizedTXEntry) {
            ((OptimizedTXEntry)entry).getUpdates().stream().forEach(x -> applySMRUpdate(address, x, obj));
        }
        return false;
    }

    @Override
<<<<<<< HEAD
    public void sync(P obj, long maxPos) {
        try (LockUtils.AutoCloseRWLock writeLock = new LockUtils.AutoCloseRWLock(rwLock).writeLock()) {
            LogData[] entries = sv.readTo(maxPos);
            log.trace("Object[{}] sync to pos {}, read {} entries",
                    sv.getStreamID(), maxPos == Long.MAX_VALUE ? "MAX" : maxPos, entries.length);
            Arrays.stream(entries)
                    .filter(m -> m.getType() == DataType.DATA)
                    .filter(m -> m.getPayload(runtime) instanceof SMREntry ||
                            m.getPayload(runtime) instanceof TXEntry || m.getPayload(runtime) instanceof TXLambdaReferenceEntry ||
                            m.getPayload(runtime) instanceof OptimizedTXEntry)
                    .forEach(m -> applyUpdate(m.getGlobalAddress(), (LogEntry) m.getPayload(runtime), obj));
        }
=======
    public synchronized void sync(P obj, long maxPos) {
        LogData[] entries = sv.readTo(maxPos);
        log.trace("Object[{}] sync to pos {}, read {} entries",
                sv.getStreamID(), maxPos == Long.MAX_VALUE ? "MAX" : maxPos, entries.length);
        Arrays.stream(entries)
                .filter(m -> m.getType() == DataType.DATA)
                .filter(m -> m.getPayload(runtime) instanceof SMREntry ||
                        m.getPayload(runtime) instanceof TXEntry || m.getPayload(runtime) instanceof TXLambdaReferenceEntry)
                .forEach(m -> applyUpdate(m.getGlobalAddress(), (LogEntry) m.getPayload(runtime), obj));
>>>>>>> cf60cf2b
    }
}<|MERGE_RESOLUTION|>--- conflicted
+++ resolved
@@ -433,7 +433,6 @@
     }
 
     @Override
-<<<<<<< HEAD
     public void sync(P obj, long maxPos) {
         try (LockUtils.AutoCloseRWLock writeLock = new LockUtils.AutoCloseRWLock(rwLock).writeLock()) {
             LogData[] entries = sv.readTo(maxPos);
@@ -446,16 +445,6 @@
                             m.getPayload(runtime) instanceof OptimizedTXEntry)
                     .forEach(m -> applyUpdate(m.getGlobalAddress(), (LogEntry) m.getPayload(runtime), obj));
         }
-=======
-    public synchronized void sync(P obj, long maxPos) {
-        LogData[] entries = sv.readTo(maxPos);
-        log.trace("Object[{}] sync to pos {}, read {} entries",
-                sv.getStreamID(), maxPos == Long.MAX_VALUE ? "MAX" : maxPos, entries.length);
-        Arrays.stream(entries)
-                .filter(m -> m.getType() == DataType.DATA)
-                .filter(m -> m.getPayload(runtime) instanceof SMREntry ||
-                        m.getPayload(runtime) instanceof TXEntry || m.getPayload(runtime) instanceof TXLambdaReferenceEntry)
-                .forEach(m -> applyUpdate(m.getGlobalAddress(), (LogEntry) m.getPayload(runtime), obj));
->>>>>>> cf60cf2b
+
     }
 }