package org.corfudb.runtime.view;

import com.google.gson.Gson;
import com.google.gson.GsonBuilder;
import lombok.*;
import lombok.extern.slf4j.Slf4j;
import org.corfudb.runtime.CorfuRuntime;
import org.corfudb.runtime.clients.BaseClient;
import org.corfudb.runtime.clients.LayoutClient;
import org.corfudb.runtime.clients.LogUnitClient;
import org.corfudb.runtime.clients.SequencerClient;
import org.corfudb.runtime.exceptions.WrongEpochException;
import org.corfudb.util.CFUtils;

import java.util.HashSet;
import java.util.List;
import java.util.Set;
import java.util.stream.Stream;

/**
 * This class represents the layout of a Corfu instance.
 * Created by mwei on 12/8/15.
 */
@Slf4j
<<<<<<< HEAD
@ToString(exclude = "runtime")
@EqualsAndHashCode
=======
@ToString(exclude = {"runtime", "valid"})
@EqualsAndHashCode(exclude = {"runtime","valid"})
>>>>>>> c1285ac4
public class Layout implements Cloneable {
    /**
     * A Gson parser.
     */
    static final Gson parser = new GsonBuilder().create();
    /**
     * A list of layout servers in the layout.
     */
    @Getter
    List<String> layoutServers;
    /**
     * A list of sequencers in the layout.
     */
    @Getter
    List<String> sequencers;
    /**
     * A list of the segments in the layout.
     */
    @Getter
    List<LayoutSegment> segments;
    /**
     * The epoch of this layout.
     */
    @Getter
    @Setter
    long epoch;
    /**
     * Whether or not this layout is valid.
     */
    transient boolean valid;
    /**
     * The org.corfudb.runtime this layout is associated with.
     */
    @Getter
    @Setter
    transient CorfuRuntime runtime;

    public Layout(List<String> layoutServers, List<String> sequencers, List<LayoutSegment> segments, long epoch) {
        this.layoutServers = layoutServers;
        this.sequencers = sequencers;
        this.segments = segments;
        this.epoch = epoch;
        this.valid = true;
    }

    /**
     * Get a layout from a JSON string.
     */
    public static Layout fromJSONString(String json) {
        return parser.fromJson(json, Layout.class);
    }

    /**
     * Move each server in the system to the epoch of this layout.
     *
     * @throws WrongEpochException If any server is in a higher epoch.
     */
    public void moveServersToEpoch()
            throws WrongEpochException {
        log.debug("Requested move of servers to new epoch {}", epoch);
        // Collect a list of all servers in the system.
        getAllServers().stream()
                .map(runtime::getRouter)
                .map(x -> x.getClient(BaseClient.class))
                .forEach(x -> CFUtils.getUninterruptibly(x.setRemoteEpoch(epoch)));
    }

    /**
     * This function returns a set of all the servers in the layout.
     *
     * @return A set containing all servers in the layout.
     */
    public Set<String> getAllServers() {
        Set<String> allServers = new HashSet<>();
        layoutServers.stream()
                .forEach(allServers::add);
        sequencers.stream()
                .forEach(allServers::add);
        segments.stream()
                .forEach(x -> {
                    x.getStripes().stream()
                            .forEach(y ->
                                    y.getLogServers().stream()
                                            .forEach(allServers::add));
                });
        return allServers;
    }

    /**
     * Return the layout client for a particular index.
     *
     * @param index The index to return a layout client for.
     * @return The layout client at that index, or null, if there is
     * no client at that index.
     */
    public LayoutClient getLayoutClient(int index) {
        try {
            String s = layoutServers.get(index);
            return runtime.getRouter(s).getClient(LayoutClient.class);
        } catch (IndexOutOfBoundsException ix) {
            return null;
        }
    }

    /**
     * Get a java stream representing all layout clients for this layout.
     *
     * @return A java stream representing all layout clients.
     */
    public Stream<LayoutClient> getLayoutClientStream() {
        return layoutServers.stream()
                .map(runtime::getRouter)
                .map(x -> x.getClient(LayoutClient.class));
    }

    /**
     * Return the sequencer client for a particular index.
     *
     * @param index The index to return a sequencer client for.
     * @return The sequencer client at that index, or null, if there is
     * no client at that index.
     */
    public SequencerClient getSequencer(int index) {
        try {
            String s = sequencers.get(index);
            return runtime.getRouter(s).getClient(SequencerClient.class);
        } catch (IndexOutOfBoundsException ix) {
            return null;
        }
    }

    public long getLocalAddress(long globalAddress) {
        for (LayoutSegment ls : segments) {
            if (ls.start <= globalAddress && (ls.end > globalAddress || ls.end == -1)) {
                // TODO: this does not account for shifting segments.
                return globalAddress / ls.getNumberOfStripes();
            }
        }
        throw new RuntimeException("Unmapped address!");
    }

    public long getGlobalAddress(LayoutStripe stripe, long localAddress) {
        for (LayoutSegment ls : segments) {
            if (ls.getStripes().contains(stripe)) {
                for (int i = 0; i < ls.getNumberOfStripes(); i++) {
                    if (ls.getStripes().get(i).equals(stripe)) {
                        return (localAddress * ls.getNumberOfStripes()) + i;
                    }
                }
            }
        }
        throw new RuntimeException("Unmapped address!");
    }

    public LayoutStripe getStripe(long globalAddress) {
        for (LayoutSegment ls : segments) {
            if (ls.start <= globalAddress && (ls.end > globalAddress || ls.end == -1)) {
                // TODO: this does not account for shifting segments.
                return ls.getStripes().get((int) (globalAddress % ls.getNumberOfStripes()));
            }
        }
        throw new RuntimeException("Unmapped address!");
    }

    public LayoutSegment getSegment(long globalAddress) {
        for (LayoutSegment ls : segments) {
            if (ls.start <= globalAddress && (ls.end > globalAddress || ls.end == -1)) {
                return ls;
            }
        }
        throw new RuntimeException("Unmapped address " + Long.toString(globalAddress) + "!");
    }

    /**
     * Get the length of a segment at a particular address.
     *
     * @param address The address to check.
     * @return The length (number of servers) of that segment, or 0 if empty.
     */
    public int getSegmentLength(long address) {
        return getStripe(address).getLogServers().size();
    }

    /**
     * Get the replication mode of a segment at a particular address.
     *
     * @param address The address to check.
     * @return The replication mode of the segment, or null if empty.
     */
    public ReplicationMode getReplicationMode(long address) {
        for (LayoutSegment ls : segments) {
            if (ls.start <= address && (ls.end > address || ls.end == -1)) {
                return ls.getReplicationMode();
            }
        }
        return null;
    }

    /**
     * Get a log unit client at a given index of a particular address.
     *
     * @param address The address to check.
     * @param index   The index of the segment.
     * @return A log unit client, if present. Null otherwise.
     */
    public LogUnitClient getLogUnitClient(long address, int index) {
        return runtime.getRouter(getStripe(address).getLogServers().get(index)).getClient(LogUnitClient.class);
    }

    /**
     * Get the layout as a JSON string.
     */
    public String asJSONString() {
        return parser.toJson(this);
    }

    /**
     * Creates and returns a copy of this object.  The precise meaning
     * of "copy" may depend on the class of the object. The general
     * intent is that, for any object {@code x}, the expression:
     * <blockquote>
     * <pre>
     * x.clone() != x</pre></blockquote>
     * will be true, and that the expression:
     * <blockquote>
     * <pre>
     * x.clone().getClass() == x.getClass()</pre></blockquote>
     * will be {@code true}, but these are not absolute requirements.
     * While it is typically the case that:
     * <blockquote>
     * <pre>
     * x.clone().equals(x)</pre></blockquote>
     * will be {@code true}, this is not an absolute requirement.
     *
     * By convention, the returned object should be obtained by calling
     * {@code super.clone}.  If a class and all of its superclasses (except
     * {@code Object}) obey this convention, it will be the case that
     * {@code x.clone().getClass() == x.getClass()}.
     *
     * By convention, the object returned by this method should be independent
     * of this object (which is being cloned).  To achieve this independence,
     * it may be necessary to modify one or more fields of the object returned
     * by {@code super.clone} before returning it.  Typically, this means
     * copying any mutable objects that comprise the internal "deep structure"
     * of the object being cloned and replacing the references to these
     * objects with references to the copies.  If a class contains only
     * primitive fields or references to immutable objects, then it is usually
     * the case that no fields in the object returned by {@code super.clone}
     * need to be modified.
     *
     * The method {@code clone} for class {@code Object} performs a
     * specific cloning operation. First, if the class of this object does
     * not implement the interface {@code Cloneable}, then a
     * {@code CloneNotSupportedException} is thrown. Note that all arrays
     * are considered to implement the interface {@code Cloneable} and that
     * the return type of the {@code clone} method of an array type {@code T[]}
     * is {@code T[]} where T is any reference or primitive type.
     * Otherwise, this method creates a new instance of the class of this
     * object and initializes all its fields with exactly the contents of
     * the corresponding fields of this object, as if by assignment; the
     * contents of the fields are not themselves cloned. Thus, this method
     * performs a "shallow copy" of this object, not a "deep copy" operation.
     *
     * The class {@code Object} does not itself implement the interface
     * {@code Cloneable}, so calling the {@code clone} method on an object
     * whose class is {@code Object} will result in throwing an
     * exception at run time.
     *
     * @return a clone of this instance.
     * @throws CloneNotSupportedException if the object's class does not
     *                                    support the {@code Cloneable} interface. Subclasses
     *                                    that override the {@code clone} method can also
     *                                    throw this exception to indicate that an instance cannot
     *                                    be cloned.
     * @see Cloneable
     */
    @Override
    public Object clone() throws CloneNotSupportedException {
        super.clone();
        return parser.fromJson(asJSONString(), Layout.class);
    }

    public enum ReplicationMode {
        CHAIN_REPLICATION,
        QUORUM_REPLICATION,
        NO_REPLICATION
    }

    @Data
    @AllArgsConstructor
    public static class LayoutSegment {
        /**
         * The replication mode of the segment.
         */
        ReplicationMode replicationMode;
        /**
         * The address the layout segment starts at.
         */
        long start;
        /**
         * The address the layout segment ends at.
         */
        long end;
        /**
         * A list of log servers for this segment.
         */
        List<LayoutStripe> stripes;

        public int getNumberOfStripes() {
            return stripes.size();
        }
    }

    @Data
    @Getter
    @AllArgsConstructor
    public static class LayoutStripe {
        final List<String> logServers;
    }
}<|MERGE_RESOLUTION|>--- conflicted
+++ resolved
@@ -22,13 +22,8 @@
  * Created by mwei on 12/8/15.
  */
 @Slf4j
-<<<<<<< HEAD
-@ToString(exclude = "runtime")
-@EqualsAndHashCode
-=======
 @ToString(exclude = {"runtime", "valid"})
 @EqualsAndHashCode(exclude = {"runtime","valid"})
->>>>>>> c1285ac4
 public class Layout implements Cloneable {
     /**
      * A Gson parser.
